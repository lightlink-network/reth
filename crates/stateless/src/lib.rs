--- conflicted
+++ resolved
@@ -58,19 +58,11 @@
 
 use reth_ethereum_primitives::Block;
 
-<<<<<<< HEAD
-/// ClientInput is a convenience structure for serializing the input needed
-/// for the stateless validation function.
-#[serde_with::serde_as]
-#[derive(Clone, Debug, Default, serde::Serialize, serde::Deserialize)]
-pub struct ClientInput {
-=======
 /// StatelessInput is a convenience structure for serializing the input needed
 /// for the stateless validation function.
 #[serde_with::serde_as]
 #[derive(Clone, Debug, Default, serde::Serialize, serde::Deserialize)]
 pub struct StatelessInput {
->>>>>>> e41d5ff4
     /// The block being executed in the stateless validation function
     #[serde_as(
         as = "reth_primitives_traits::serde_bincode_compat::Block<reth_ethereum_primitives::TransactionSigned, alloy_consensus::Header>"
@@ -78,7 +70,6 @@
     pub block: Block,
     /// ExecutionWitness for the stateless validation function
     pub witness: ExecutionWitness,
-<<<<<<< HEAD
 }
 
 /// Tracks the amount of cycles a region of code takes up
@@ -97,6 +88,4 @@
         #[cfg(not(target_os = "zkvm"))]
         $body
     }};
-=======
->>>>>>> e41d5ff4
 }