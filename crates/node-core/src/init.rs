--- conflicted
+++ resolved
@@ -239,10 +239,6 @@
         cursor::DbCursorRO,
         models::{storage_sharded_key::StorageShardedKey, ShardedKey},
         table::{Table, TableRow},
-<<<<<<< HEAD
-        transaction::DbTx,
-=======
->>>>>>> 64ddcc58
         DatabaseEnv,
     };
     use reth_primitives::{
