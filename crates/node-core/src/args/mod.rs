//! Parameters for configuring the rpc more granularity via CLI

/// NetworkArg struct for configuring the network
mod network;
pub use network::{DiscoveryArgs, NetworkArgs};

/// RpcServerArg struct for configuring the RPC
mod rpc_server;
pub use rpc_server::RpcServerArgs;

/// `RpcStateCacheArgs` struct for configuring RPC state cache
mod rpc_state_cache;
pub use rpc_state_cache::RpcStateCacheArgs;

/// DebugArgs struct for debugging purposes
mod debug;
pub use debug::DebugArgs;

/// DatabaseArgs struct for configuring the database
mod database;
pub use database::DatabaseArgs;

/// LogArgs struct for configuring the logger
mod log;
pub use log::{ColorMode, LogArgs};

mod secret_key;
pub use secret_key::{get_secret_key, SecretKeyError};

/// `PayloadBuilderArgs` struct for configuring the payload builder
mod payload_builder;
pub use payload_builder::PayloadBuilderArgs;

/// Stage related arguments
mod stage;
pub use stage::StageEnum;

/// Gas price oracle related arguments
mod gas_price_oracle;
pub use gas_price_oracle::GasPriceOracleArgs;

/// TxPoolArgs for configuring the transaction pool
mod txpool;
pub use txpool::TxPoolArgs;

/// DevArgs for configuring the dev testnet
mod dev;
pub use dev::DevArgs;

/// PruneArgs for configuring the pruning and full node
mod pruning;
pub use pruning::PruningArgs;

<<<<<<< HEAD
mod experimental;
pub use experimental::{CompilerArgs, ExperimentalArgs};
=======
/// DatadirArgs for configuring data storage paths
mod datadir_args;
pub use datadir_args::DatadirArgs;
>>>>>>> a8095740

pub mod utils;

pub mod types;<|MERGE_RESOLUTION|>--- conflicted
+++ resolved
@@ -51,14 +51,13 @@
 mod pruning;
 pub use pruning::PruningArgs;
 
-<<<<<<< HEAD
+/// Experimental arguments.
 mod experimental;
 pub use experimental::{CompilerArgs, ExperimentalArgs};
-=======
+
 /// DatadirArgs for configuring data storage paths
 mod datadir_args;
 pub use datadir_args::DatadirArgs;
->>>>>>> a8095740
 
 pub mod utils;
 
