--- conflicted
+++ resolved
@@ -211,15 +211,9 @@
 
 impl<F> BlindedProviderFactory for WitnessBlindedProviderFactory<F>
 where
-<<<<<<< HEAD
     F: BlindedProviderFactory + Send + Sync,
-    F::AccountNodeProvider: BlindedProvider<Error = SparseTrieError> + Send + Sync,
-    F::StorageNodeProvider: BlindedProvider<Error = SparseTrieError> + Send + Sync,
-=======
-    F: BlindedProviderFactory,
-    F::AccountNodeProvider: BlindedProvider,
-    F::StorageNodeProvider: BlindedProvider,
->>>>>>> 2652ec8a
+    F::AccountNodeProvider: BlindedProvider + Send + Sync,
+    F::StorageNodeProvider: BlindedProvider + Send + Sync,
 {
     type AccountNodeProvider = WitnessBlindedProvider<F::AccountNodeProvider>;
     type StorageNodeProvider = WitnessBlindedProvider<F::StorageNodeProvider>;
