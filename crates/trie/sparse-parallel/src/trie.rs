--- conflicted
+++ resolved
@@ -49,16 +49,11 @@
 impl Default for ParallelSparseTrie {
     fn default() -> Self {
         Self {
-<<<<<<< HEAD
-            upper_subtrie: Box::default(),
-            lower_subtries: [const { LowerSparseSubtrie::Blind(None) }; NUM_LOWER_SUBTRIES],
-=======
             upper_subtrie: Box::new(SparseSubtrie {
                 nodes: HashMap::from_iter([(Nibbles::default(), SparseNode::Empty)]),
                 ..Default::default()
             }),
-            lower_subtries: [const { None }; NUM_LOWER_SUBTRIES],
->>>>>>> e70f6871
+            lower_subtries: [const { LowerSparseSubtrie::Blind(None) }; NUM_LOWER_SUBTRIES],
             prefix_set: PrefixSetMut::default(),
             updates: None,
         }
