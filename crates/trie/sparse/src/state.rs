--- conflicted
+++ resolved
@@ -898,35 +898,21 @@
     new_nodes: usize,
 }
 
-<<<<<<< HEAD
-/// Decodes the proof nodes returning additional information about the number of total, skipped, and
-/// new nodes.
-fn decode_proof_nodes(
-    proof_nodes: ProofNodes,
-    revealed_nodes: &HashSet<PackedNibbles>,
-) -> alloy_rlp::Result<DecodedProofNodes> {
-    let mut result = DecodedProofNodes {
-=======
 /// Filters the decoded nodes that are already revealed and returns additional information about the
 /// number of total, skipped, and new nodes.
 fn filter_revealed_nodes(
     proof_nodes: DecodedProofNodes,
-    revealed_nodes: &HashSet<Nibbles>,
+    revealed_nodes: &HashSet<PackedNibbles>,
 ) -> alloy_rlp::Result<FilteredProofNodes> {
     let mut result = FilteredProofNodes {
->>>>>>> a4a9bcaa
         nodes: Vec::with_capacity(proof_nodes.len()),
         total_nodes: 0,
         skipped_nodes: 0,
         new_nodes: 0,
     };
 
-<<<<<<< HEAD
-    for (path, bytes) in proof_nodes.into_inner() {
+    for (path, node) in proof_nodes.into_inner() {
         let path = PackedNibbles::from(path);
-=======
-    for (path, node) in proof_nodes.into_inner() {
->>>>>>> a4a9bcaa
         result.total_nodes += 1;
         // If the node is already revealed, skip it.
         if revealed_nodes.contains(&path) {
@@ -1308,13 +1294,8 @@
     }
 
     #[test]
-<<<<<<< HEAD
-    fn test_decode_proof_nodes() {
+    fn test_filter_revealed_nodes() {
         let revealed_nodes = HashSet::from_iter([PackedNibbles::from_nibbles([0x0])]);
-=======
-    fn test_filter_revealed_nodes() {
-        let revealed_nodes = HashSet::from_iter([Nibbles::from_nibbles([0x0])]);
->>>>>>> a4a9bcaa
         let leaf = TrieNode::Leaf(LeafNode::new(Nibbles::default(), alloy_rlp::encode([])));
         let leaf_encoded = alloy_rlp::encode(&leaf);
         let branch = TrieNode::Branch(BranchNode::new(
@@ -1331,16 +1312,11 @@
 
         assert_eq!(
             decoded,
-<<<<<<< HEAD
-            DecodedProofNodes {
+            FilteredProofNodes {
                 nodes: vec![
                     (PackedNibbles::default(), branch),
                     (PackedNibbles::from_nibbles([0x1]), leaf)
                 ],
-=======
-            FilteredProofNodes {
-                nodes: vec![(Nibbles::default(), branch), (Nibbles::from_nibbles([0x1]), leaf)],
->>>>>>> a4a9bcaa
                 // Branch, leaf, leaf
                 total_nodes: 3,
                 // Revealed leaf node with path 0x1
