--- conflicted
+++ resolved
@@ -119,7 +119,7 @@
 impl RevealedSparseTrie {
     /// Create new revealed sparse trie from the given root node.
     pub fn from_root(node: TrieNode) -> SparseTrieResult<Self> {
-        let mut this = Self { nodes: HashMap::default(), ..RevealedSparseTrie::default() };
+        let mut this = Self { nodes: HashMap::default(), ..Self::default() };
         this.reveal_node(Nibbles::default(), node)?;
         Ok(this)
     }
@@ -558,7 +558,11 @@
     pub fn root(&mut self) -> B256 {
         // take the current prefix set.
         let prefix_set = std::mem::take(&mut self.prefix_set).freeze();
-        let (root_rlp, updates) = self.rlp_node(Nibbles::default(), prefix_set);
+
+        let mut rlp_buf = self.rlp_buf.take().unwrap();
+        let (root_rlp, updates) = self.rlp_node(Nibbles::default(), prefix_set, &mut rlp_buf);
+        self.rlp_buf = Some(rlp_buf);
+
         self.apply_hash_updates(updates);
 
         if let Some(root_hash) = root_rlp.as_hash() {
@@ -572,50 +576,7 @@
     /// depth. Root node has a level of 0.
     pub fn update_rlp_node_level(&mut self, depth: usize) {
         let targets = self.get_nodes_at_depth(depth);
-        let mut prefix_set = self.prefix_set.clone().freeze();
-        for target in targets {
-            self.rlp_node(target, &mut prefix_set);
-        }
-    }
-
-    /// Returns a list of paths to the nodes that are located at the provided depth when counting
-    /// from the root node. If there's a leaf at a depth less than the provided depth, it will be
-    /// included in the result.
-    fn get_nodes_at_depth(&self, depth: usize) -> HashSet<Nibbles> {
-        let mut paths = Vec::from([(Nibbles::default(), 0)]);
-        let mut targets = HashSet::<Nibbles>::default();
-
-        while let Some((mut path, level)) = paths.pop() {
-            match self.nodes.get(&path).unwrap() {
-                SparseNode::Empty | SparseNode::Hash(_) => {}
-                SparseNode::Leaf { .. } => {
-                    targets.insert(path);
-                }
-                SparseNode::Extension { key, .. } => {
-                    if level >= depth {
-                        targets.insert(path);
-                    } else {
-                        path.extend_from_slice_unchecked(key);
-                        paths.push((path, level + 1));
-                    }
-                }
-                SparseNode::Branch { state_mask, .. } => {
-                    if level >= depth {
-                        targets.insert(path);
-                    } else {
-                        for bit in CHILD_INDEX_RANGE {
-                            if state_mask.is_bit_set(bit) {
-                                let mut child_path = path.clone();
-                                child_path.push_unchecked(bit);
-                                paths.push((child_path, level + 1));
-                            }
-                        }
-                    }
-                }
-            }
-        }
-
-<<<<<<< HEAD
+
         let prefix_set = self.prefix_set.clone().freeze();
         let updates = if targets.len() > RLP_NODE_PARALLEL_THRESHOLD {
             targets
@@ -648,9 +609,46 @@
         };
 
         self.apply_hash_updates(updates);
-=======
+    }
+
+    /// Returns a list of paths to the nodes that are located at the provided depth when counting
+    /// from the root node. If there's a leaf at a depth less than the provided depth, it will be
+    /// included in the result.
+    fn get_nodes_at_depth(&self, depth: usize) -> HashSet<Nibbles> {
+        let mut paths = Vec::from([(Nibbles::default(), 0)]);
+        let mut targets = HashSet::<Nibbles>::default();
+
+        while let Some((mut path, level)) = paths.pop() {
+            match self.nodes.get(&path).unwrap() {
+                SparseNode::Empty | SparseNode::Hash(_) => {}
+                SparseNode::Leaf { .. } => {
+                    targets.insert(path);
+                }
+                SparseNode::Extension { key, .. } => {
+                    if level >= depth {
+                        targets.insert(path);
+                    } else {
+                        path.extend_from_slice_unchecked(key);
+                        paths.push((path, level + 1));
+                    }
+                }
+                SparseNode::Branch { state_mask, .. } => {
+                    if level >= depth {
+                        targets.insert(path);
+                    } else {
+                        for bit in CHILD_INDEX_RANGE {
+                            if state_mask.is_bit_set(bit) {
+                                let mut child_path = path.clone();
+                                child_path.push_unchecked(bit);
+                                paths.push((child_path, level + 1));
+                            }
+                        }
+                    }
+                }
+            }
+        }
+
         targets
->>>>>>> f3853e71
     }
 
     /// Calculates the RLP node hash for a node at the given path and according to the provided
@@ -661,7 +659,7 @@
         &self,
         path: Nibbles,
         mut prefix_set: PrefixSet,
-        mut rlp_buf: &mut Vec<u8>,
+        rlp_buf: &mut Vec<u8>,
     ) -> (RlpNode, SparseNodeHashUpdates) {
         // stack of paths we need rlp nodes for
         let mut path_stack = Vec::from([path]);
@@ -686,7 +684,7 @@
                         RlpNode::word_rlp(&hash)
                     } else {
                         let value = self.values.get(&full_path).unwrap();
-                        let rlp_node = LeafNodeRef { key, value }.rlp(&mut rlp_buf);
+                        let rlp_node = LeafNodeRef { key, value }.rlp(rlp_buf);
                         updates.insert(path.clone(), rlp_node.as_hash());
                         rlp_node
                     }
@@ -699,7 +697,7 @@
                     } else if rlp_node_stack.last().map_or(false, |e| e.0 == child_path) {
                         let (_, child) = rlp_node_stack.pop().unwrap();
                         rlp_buf.clear();
-                        let rlp_node = ExtensionNodeRef::new(key, &child).rlp(&mut rlp_buf);
+                        let rlp_node = ExtensionNodeRef::new(key, &child).rlp(rlp_buf);
                         updates.insert(path.clone(), rlp_node.as_hash());
                         rlp_node
                     } else {
@@ -737,7 +735,7 @@
 
                     rlp_buf.clear();
                     let rlp_node =
-                        BranchNodeRef::new(&branch_value_stack_buf, *state_mask).rlp(&mut rlp_buf);
+                        BranchNodeRef::new(&branch_value_stack_buf, *state_mask).rlp(rlp_buf);
                     updates.insert(path.clone(), rlp_node.as_hash());
                     rlp_node
                 }
