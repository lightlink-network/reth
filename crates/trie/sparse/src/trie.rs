--- conflicted
+++ resolved
@@ -101,8 +101,29 @@
         Ok(())
     }
 
-<<<<<<< HEAD
-=======
+    /// Wipe the trie, removing all values and nodes, and replacing the root with an empty node.
+    pub fn wipe(&mut self) -> SparseTrieResult<()> {
+        let revealed = self.as_revealed_mut().ok_or(SparseTrieError::Blind)?;
+        revealed.wipe();
+        Ok(())
+    }
+
+    /// Calculates and returns the trie root if the trie has been revealed.
+    pub fn root(&mut self) -> Option<B256> {
+        Some(self.as_revealed_mut()?.root())
+    }
+
+    /// Calculates the hashes of the nodes below the provided level.
+    pub fn calculate_below_level(&mut self, level: usize) {
+        self.as_revealed_mut().unwrap().update_rlp_node_level(level);
+    }
+}
+
+impl<P> SparseTrie<P>
+where
+    P: BlindedProvider,
+    SparseTrieError: From<P::Error>,
+{
     /// Remove the leaf node.
     pub fn remove_leaf(
         &mut self,
@@ -111,37 +132,6 @@
     ) -> SparseTrieResult<()> {
         let revealed = self.as_revealed_mut().ok_or(SparseTrieError::Blind)?;
         revealed.remove_leaf(path, fetch_node)?;
-        Ok(())
-    }
-
->>>>>>> 973c66bc
-    /// Wipe the trie, removing all values and nodes, and replacing the root with an empty node.
-    pub fn wipe(&mut self) -> SparseTrieResult<()> {
-        let revealed = self.as_revealed_mut().ok_or(SparseTrieError::Blind)?;
-        revealed.wipe();
-        Ok(())
-    }
-
-    /// Calculates and returns the trie root if the trie has been revealed.
-    pub fn root(&mut self) -> Option<B256> {
-        Some(self.as_revealed_mut()?.root())
-    }
-
-    /// Calculates the hashes of the nodes below the provided level.
-    pub fn calculate_below_level(&mut self, level: usize) {
-        self.as_revealed_mut().unwrap().update_rlp_node_level(level);
-    }
-}
-
-impl<P> SparseTrie<P>
-where
-    P: BlindedProvider,
-    SparseTrieError: From<P::Error>,
-{
-    /// Remove the leaf node.
-    pub fn remove_leaf(&mut self, path: &Nibbles) -> SparseTrieResult<()> {
-        let revealed = self.as_revealed_mut().ok_or(SparseTrieError::Blind)?;
-        revealed.remove_leaf(path)?;
         Ok(())
     }
 }
@@ -447,213 +437,6 @@
         Ok(())
     }
 
-<<<<<<< HEAD
-=======
-    /// Remove leaf node from the trie.
-    ///
-    /// The `fetch_node` closure is used to fetch and reveal blinded nodes.
-    pub fn remove_leaf(
-        &mut self,
-        path: &Nibbles,
-        mut fetch_node: impl FnMut(Nibbles) -> Option<Bytes>,
-    ) -> SparseTrieResult<()> {
-        self.prefix_set.insert(path.clone());
-        self.values.remove(path);
-
-        // If the path wasn't present in `values`, we still need to walk the trie and ensure that
-        // there is no node at the path. When a leaf node is a blinded `Hash`, it will have an entry
-        // in `nodes`, but not in the `values`.
-
-        // If the path wasn't present in `values`, we still need to walk the trie and ensure that
-        // there is no node at the path. When a leaf node is a blinded `Hash`, it will have an entry
-        // in `nodes`, but not in the `values`.
-
-        let mut removed_nodes = self.take_nodes_for_path(path)?;
-        debug!(target: "trie::sparse", ?path, ?removed_nodes, "Removed nodes for path");
-        // Pop the first node from the stack which is the leaf node we want to remove.
-        let mut child = removed_nodes.pop().expect("leaf exists");
-        #[cfg(debug_assertions)]
-        {
-            let mut child_path = child.path.clone();
-            let SparseNode::Leaf { key, .. } = &child.node else { panic!("expected leaf node") };
-            child_path.extend_from_slice_unchecked(key);
-            assert_eq!(&child_path, path);
-        }
-
-        // If we don't have any other removed nodes, insert an empty node at the root.
-        if removed_nodes.is_empty() {
-            debug_assert!(self.nodes.is_empty());
-            self.nodes.insert(Nibbles::default(), SparseNode::Empty);
-
-            return Ok(())
-        }
-
-        // Walk the stack of removed nodes from the back and re-insert them back into the trie,
-        // adjusting the node type as needed.
-        while let Some(removed_node) = removed_nodes.pop() {
-            let removed_path = removed_node.path;
-
-            let new_node = match &removed_node.node {
-                SparseNode::Empty => return Err(SparseTrieError::Blind),
-                SparseNode::Hash(hash) => {
-                    return Err(SparseTrieError::BlindedNode { path: removed_path, hash: *hash })
-                }
-                SparseNode::Leaf { .. } => {
-                    unreachable!("we already popped the leaf node")
-                }
-                SparseNode::Extension { key, .. } => {
-                    // If the node is an extension node, we need to look at its child to see if we
-                    // need to merge them.
-                    match &child.node {
-                        SparseNode::Empty => return Err(SparseTrieError::Blind),
-                        SparseNode::Hash(hash) => {
-                            return Err(SparseTrieError::BlindedNode {
-                                path: child.path,
-                                hash: *hash,
-                            })
-                        }
-                        // For a leaf node, we collapse the extension node into a leaf node,
-                        // extending the key. While it's impossible to encounter an extension node
-                        // followed by a leaf node in a complete trie, it's possible here because we
-                        // could have downgraded the extension node's child into a leaf node from
-                        // another node type.
-                        SparseNode::Leaf { key: leaf_key, .. } => {
-                            self.nodes.remove(&child.path);
-
-                            let mut new_key = key.clone();
-                            new_key.extend_from_slice_unchecked(leaf_key);
-                            SparseNode::new_leaf(new_key)
-                        }
-                        // For an extension node, we collapse them into one extension node,
-                        // extending the key
-                        SparseNode::Extension { key: extension_key, .. } => {
-                            self.nodes.remove(&child.path);
-
-                            let mut new_key = key.clone();
-                            new_key.extend_from_slice_unchecked(extension_key);
-                            SparseNode::new_ext(new_key)
-                        }
-                        // For a branch node, we just leave the extension node as-is.
-                        SparseNode::Branch { .. } => removed_node.node,
-                    }
-                }
-                SparseNode::Branch { mut state_mask, hash: _, store_in_db_trie: _ } => {
-                    // If the node is a branch node, we need to check the number of children left
-                    // after deleting the child at the given nibble.
-
-                    if let Some(removed_nibble) = removed_node.unset_branch_nibble {
-                        state_mask.unset_bit(removed_nibble);
-                    }
-
-                    // If only one child is left set in the branch node, we need to collapse it.
-                    if state_mask.count_bits() == 1 {
-                        let child_nibble =
-                            state_mask.first_set_bit_index().expect("state mask is not empty");
-
-                        // Get full path of the only child node left.
-                        let mut child_path = removed_path.clone();
-                        child_path.push_unchecked(child_nibble);
-
-                        // Reveal the only child node if it's a hash node.
-                        if self.nodes.get(&child_path).unwrap().is_hash() {
-                            debug!(
-                                target: "trie::sparse",
-                                ?removed_path,
-                                ?child_path,
-                                "Fetching and revealing the only remaining child of a branch node"
-                            );
-                            if let Some(node) = fetch_node(child_path.clone()) {
-                                debug!(
-                                    target: "trie::sparse",
-                                    ?removed_path,
-                                    ?child_path,
-                                    ?node,
-                                    "Revealing the only remaining child of a branch node"
-                                );
-                                self.reveal_node(
-                                    child_path.clone(),
-                                    TrieNode::decode(&mut &node[..])?,
-                                )?;
-                            }
-                        }
-
-                        // Get the only child node.
-                        let child = self.nodes.get(&child_path).unwrap();
-                        debug!(
-                            target: "trie::sparse",
-                            ?removed_path,
-                            ?child_path,
-                            ?child,
-                            "Branch node has only one child left"
-                        );
-
-                        let mut delete_child = false;
-                        let new_node = match child {
-                            SparseNode::Empty => return Err(SparseTrieError::Blind),
-                            SparseNode::Hash(hash) => {
-                                return Err(SparseTrieError::BlindedNode {
-                                    path: child_path,
-                                    hash: *hash,
-                                })
-                            }
-                            // If the only child is a leaf node, we downgrade the branch node into a
-                            // leaf node, prepending the nibble to the key, and delete the old
-                            // child.
-                            SparseNode::Leaf { key, .. } => {
-                                delete_child = true;
-
-                                let mut new_key = Nibbles::from_nibbles_unchecked([child_nibble]);
-                                new_key.extend_from_slice_unchecked(key);
-                                SparseNode::new_leaf(new_key)
-                            }
-                            // If the only child node is an extension node, we downgrade the branch
-                            // node into an even longer extension node, prepending the nibble to the
-                            // key, and delete the old child.
-                            SparseNode::Extension { key, .. } => {
-                                delete_child = true;
-
-                                let mut new_key = Nibbles::from_nibbles_unchecked([child_nibble]);
-                                new_key.extend_from_slice_unchecked(key);
-                                SparseNode::new_ext(new_key)
-                            }
-                            // If the only child is a branch node, we downgrade the current branch
-                            // node into a one-nibble extension node.
-                            SparseNode::Branch { .. } => {
-                                SparseNode::new_ext(Nibbles::from_nibbles_unchecked([child_nibble]))
-                            }
-                        };
-
-                        if delete_child {
-                            self.nodes.remove(&child_path);
-                        }
-
-                        if let Some(updates) = self.updates.as_mut() {
-                            updates.removed_nodes.insert(removed_path.clone());
-                        }
-
-                        new_node
-                    }
-                    // If more than one child is left set in the branch, we just re-insert it
-                    // as-is.
-                    else {
-                        SparseNode::new_branch(state_mask)
-                    }
-                }
-            };
-
-            child = RemovedSparseNode {
-                path: removed_path.clone(),
-                node: new_node.clone(),
-                unset_branch_nibble: None,
-            };
-            debug!(target: "trie::sparse", ?removed_path, ?new_node, "Re-inserting the node");
-            self.nodes.insert(removed_path, new_node);
-        }
-
-        Ok(())
-    }
-
->>>>>>> 973c66bc
     /// Traverse trie nodes down to the leaf node and collect all nodes along the path.
     fn take_nodes_for_path(&mut self, path: &Nibbles) -> SparseTrieResult<Vec<RemovedSparseNode>> {
         let mut current = Nibbles::default(); // Start traversal from the root
@@ -1034,7 +817,11 @@
     SparseTrieError: From<P::Error>,
 {
     /// Remove leaf node from the trie.
-    pub fn remove_leaf(&mut self, path: &Nibbles) -> SparseTrieResult<()> {
+    pub fn remove_leaf(
+        &mut self,
+        path: &Nibbles,
+        mut fetch_node: impl FnMut(Nibbles) -> Option<Bytes>,
+    ) -> SparseTrieResult<()> {
         self.prefix_set.insert(path.clone());
         self.values.remove(path);
 
@@ -1132,7 +919,8 @@
 
                         if self.nodes.get(&child_path).unwrap().is_hash() {
                             trace!(target: "trie::sparse", ?child_path, "Retrieving remaining blinded branch child");
-                            if let Some(node) = self.provider.blinded_node(child_path.clone())? {
+                            // if let Some(node) = self.provider.blinded_node(child_path.clone())? {
+                            if let Some(node) = fetch_node(child_path.clone()) {
                                 let decoded = TrieNode::decode(&mut &node[..])?;
                                 trace!(target: "trie::sparse", ?child_path, ?decoded, "Revealing remaining blinded branch child");
                                 self.reveal_node(child_path.clone(), decoded)?;
@@ -1316,11 +1104,7 @@
         Self::Leaf { key, hash: None }
     }
 
-<<<<<<< HEAD
     /// Returns `true` if the node is a hash node.
-=======
-    /// Returns true if the node is a hash node.
->>>>>>> 973c66bc
     pub const fn is_hash(&self) -> bool {
         matches!(self, Self::Hash(_))
     }
