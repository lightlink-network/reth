--- conflicted
+++ resolved
@@ -33,13 +33,8 @@
 use reth_rpc_eth_types::{EthApiError, StateCacheDb};
 use reth_rpc_server_types::{result::internal_rpc_err, ToRpcResult};
 use reth_storage_api::{
-<<<<<<< HEAD
     BlockIdReader, BlockReaderIdExt, HeaderProvider, ReceiptProviderIdExt, StateProofProvider,
     StateProvider, StateProviderFactory, TransactionVariant,
-=======
-    BlockIdReader, BlockReaderIdExt, HeaderProvider, ProviderBlock, ReceiptProviderIdExt,
-    StateProofProvider, StateProvider, StateProviderFactory, StateRootProvider, TransactionVariant,
->>>>>>> cec8e516
 };
 use reth_tasks::pool::BlockingTaskGuard;
 use reth_trie_common::{updates::TrieUpdates, HashedPostState};
@@ -83,13 +78,8 @@
 
 impl<Eth, Evm> DebugApi<Eth, Evm>
 where
-<<<<<<< HEAD
     Eth: TraceExt + 'static,
-    BlockExecutor: BlockExecutorProvider<Primitives = Eth::Primitives>,
-=======
-    Eth: EthApiTypes + TraceExt + 'static,
-    Evm: ConfigureEvm<Primitives: NodePrimitives<Block = ProviderBlock<Eth::Provider>>> + 'static,
->>>>>>> cec8e516
+    Evm: ConfigureEvm<Primitives = Eth::Primitives> + 'static,
 {
     /// Acquires a permit to execute a tracing call.
     async fn acquire_trace_permit(&self) -> Result<OwnedSemaphorePermit, AcquireError> {
@@ -897,13 +887,8 @@
 #[async_trait]
 impl<Eth, Evm> DebugApiServer for DebugApi<Eth, Evm>
 where
-<<<<<<< HEAD
     Eth: EthTransactions + TraceExt + 'static,
-    BlockExecutor: BlockExecutorProvider<Primitives = Eth::Primitives>,
-=======
-    Eth: EthApiTypes + EthTransactions + TraceExt + 'static,
-    Evm: ConfigureEvm<Primitives: NodePrimitives<Block = ProviderBlock<Eth::Provider>>> + 'static,
->>>>>>> cec8e516
+    Evm: ConfigureEvm<Primitives = Eth::Primitives> + 'static,
 {
     /// Handler for `debug_getRawHeader`
     async fn raw_header(&self, block_id: BlockId) -> RpcResult<Bytes> {
