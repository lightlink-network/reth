//! State root task related functionality.

use alloy_primitives::map::{HashMap, HashSet};
use reth_evm::system_calls::OnStateHook;
use reth_provider::{
    providers::ConsistentDbView, BlockReader, DBProvider, DatabaseProviderFactory,
    StateCommitmentProvider,
};
use reth_trie::{
    hashed_cursor::HashedPostStateCursorFactory,
    prefix_set::TriePrefixSetsMut,
    proof::{Proof, StorageProof},
    trie_cursor::InMemoryTrieCursorFactory,
    updates::{TrieUpdates, TrieUpdatesSorted},
    HashedPostState, HashedPostStateSorted, HashedStorage, MultiProof, Nibbles, TrieInput,
};
use reth_trie_db::{DatabaseHashedCursorFactory, DatabaseProof, DatabaseTrieCursorFactory};
use reth_trie_parallel::root::ParallelStateRootError;
use reth_trie_sparse::{
    errors::{SparseStateTrieResult, SparseTrieError},
    SparseStateTrie,
};
use revm_primitives::{keccak256, map::DefaultHashBuilder, EvmState, B256};
use std::{
    collections::BTreeMap,
    ops::Deref,
    sync::{
        mpsc::{self, channel, Receiver, Sender},
        Arc,
    },
    time::{Duration, Instant},
};
use tracing::{debug, error, trace};

/// The level below which the sparse trie hashes are calculated in [`update_sparse_trie`].
const SPARSE_TRIE_INCREMENTAL_LEVEL: usize = 2;

/// Result of the state root calculation
pub(crate) type StateRootResult = Result<(B256, TrieUpdates), ParallelStateRootError>;

/// Handle to a spawned state root task.
#[derive(Debug)]
pub(crate) struct StateRootHandle {
    /// Channel for receiving the final result.
    rx: mpsc::Receiver<(StateRootResult, Instant)>,
}

impl StateRootHandle {
    /// Creates a new handle from a receiver.
    pub(crate) const fn new(rx: mpsc::Receiver<(StateRootResult, Instant)>) -> Self {
        Self { rx }
    }

    /// Waits for the state root calculation to complete.
    pub(crate) fn wait_for_result(self) -> (StateRootResult, Instant) {
        self.rx.recv().expect("state root task was dropped without sending result")
    }
}

/// Common configuration for state root tasks
#[derive(Debug)]
pub(crate) struct StateRootConfig<Factory> {
    /// View over the state in the database.
    pub consistent_view: ConsistentDbView<Factory>,
    /// Latest trie input.
    pub input: Arc<TrieInput>,
}

/// Messages used internally by the state root task
#[derive(Debug)]
pub(crate) enum StateRootMessage {
    /// New state update from transaction execution
    StateUpdate {
        /// The state changes
        state: EvmState,
        /// Whether this is from final post-execution changes
        is_final: bool,
    },
    /// Proof calculation completed for a specific state update
    ProofCalculated {
        /// The calculated proof
        proof: MultiProof,
        /// The state update that was used to calculate the proof
        state_update: HashedPostState,
        /// The index of this proof in the sequence of state updates
        sequence_number: u64,
    },
    /// State root calculation completed
    RootCalculated {
        /// The updated sparse trie
        trie: Box<SparseStateTrie>,
        /// Time taken to calculate the root
        elapsed: Duration,
    },
    /// Signals state update stream end.
    FinishedStateUpdates,
}

/// Handle to track proof calculation ordering
#[derive(Debug, Default)]
pub(crate) struct ProofSequencer {
    /// The next proof sequence number to be produced.
    next_sequence: u64,
    /// The next sequence number expected to be delivered.
    next_to_deliver: u64,
    /// Buffer for out-of-order proofs and corresponding state updates
    pending_proofs: BTreeMap<u64, (MultiProof, HashedPostState)>,
}

impl ProofSequencer {
    /// Creates a new proof sequencer
    pub(crate) fn new() -> Self {
        Self::default()
    }

    /// Gets the next sequence number and increments the counter
    pub(crate) fn next_sequence(&mut self) -> u64 {
        let seq = self.next_sequence;
        self.next_sequence += 1;
        seq
    }

    /// Adds a proof with the corresponding state update and returns all sequential proofs and state
    /// updates if we have a continuous sequence
    pub(crate) fn add_proof(
        &mut self,
        sequence: u64,
        proof: MultiProof,
        state_update: HashedPostState,
    ) -> Vec<(MultiProof, HashedPostState)> {
        if sequence >= self.next_to_deliver {
            self.pending_proofs.insert(sequence, (proof, state_update));
        }

        // return early if we don't have the next expected proof
        if !self.pending_proofs.contains_key(&self.next_to_deliver) {
            return Vec::new()
        }

        let mut consecutive_proofs = Vec::with_capacity(self.pending_proofs.len());
        let mut current_sequence = self.next_to_deliver;

        // keep collecting proofs and state updates as long as we have consecutive sequence numbers
        while let Some((proof, state_update)) = self.pending_proofs.remove(&current_sequence) {
            consecutive_proofs.push((proof, state_update));
            current_sequence += 1;

            // if we don't have the next number, stop collecting
            if !self.pending_proofs.contains_key(&current_sequence) {
                break;
            }
        }

        self.next_to_deliver += consecutive_proofs.len() as u64;

        consecutive_proofs
    }

    /// Returns true if we still have pending proofs
    pub(crate) fn has_pending(&self) -> bool {
        !self.pending_proofs.is_empty()
    }
}

/// A wrapper for the sender that signals completion when dropped
#[allow(dead_code)]
pub(crate) struct StateHookSender(Sender<StateRootMessage>);

#[allow(dead_code)]
impl StateHookSender {
    pub(crate) const fn new(inner: Sender<StateRootMessage>) -> Self {
        Self(inner)
    }
}

impl Deref for StateHookSender {
    type Target = Sender<StateRootMessage>;

    fn deref(&self) -> &Self::Target {
        &self.0
    }
}

impl Drop for StateHookSender {
    fn drop(&mut self) {
        // Send completion signal when the sender is dropped
        let _ = self.0.send(StateRootMessage::FinishedStateUpdates);
    }
}

fn evm_state_to_hashed_post_state(update: EvmState) -> HashedPostState {
    let mut hashed_state = HashedPostState::default();

    for (address, account) in update {
        if account.is_touched() {
            let hashed_address = keccak256(address);
            trace!(target: "engine::root", ?address, ?hashed_address, "Adding account to state update");

            let destroyed = account.is_selfdestructed();
            let info = if destroyed { None } else { Some(account.info.into()) };
            hashed_state.accounts.insert(hashed_address, info);

            let mut changed_storage_iter = account
                .storage
                .into_iter()
                .filter_map(|(slot, value)| {
                    value.is_changed().then(|| (keccak256(B256::from(slot)), value.present_value))
                })
                .peekable();

            if destroyed || changed_storage_iter.peek().is_some() {
                hashed_state.storages.insert(
                    hashed_address,
                    HashedStorage::from_iter(destroyed, changed_storage_iter),
                );
            }
        }
    }

    hashed_state
}

/// Standalone task that receives a transaction state stream and updates relevant
/// data structures to calculate state root.
///
/// It is responsible of  initializing a blinded sparse trie and subscribe to
/// transaction state stream. As it receives transaction execution results, it
/// fetches the proofs for relevant accounts from the database and reveal them
/// to the tree.
/// Then it updates relevant leaves according to the result of the transaction.
#[derive(Debug)]
pub(crate) struct StateRootTask<Factory> {
    /// Task configuration.
    config: StateRootConfig<Factory>,
    /// Receiver for state root related messages.
    rx: Receiver<StateRootMessage>,
    /// Sender for state root related messages.
    tx: Sender<StateRootMessage>,
    /// Proof targets that have been already fetched.
    fetched_proof_targets: HashMap<B256, HashSet<B256>>,
    /// Proof sequencing handler.
    proof_sequencer: ProofSequencer,
    /// The sparse trie used for the state root calculation. If [`None`], then update is in
    /// progress.
    sparse_trie: Option<Box<SparseStateTrie>>,
}

#[allow(dead_code)]
impl<Factory> StateRootTask<Factory>
where
    Factory: DatabaseProviderFactory<Provider: BlockReader>
        + StateCommitmentProvider
        + Clone
        + Send
        + Sync
        + 'static,
{
    /// Creates a new state root task with the unified message channel
    pub(crate) fn new(config: StateRootConfig<Factory>) -> Self {
        let (tx, rx) = channel();

        Self {
            config,
            rx,
            tx,
            fetched_proof_targets: Default::default(),
            proof_sequencer: ProofSequencer::new(),
            sparse_trie: Some(Box::new(SparseStateTrie::default().with_updates(true))),
        }
    }

    /// Spawns the state root task and returns a handle to await its result.
    pub(crate) fn spawn(self) -> StateRootHandle {
        let (tx, rx) = mpsc::sync_channel(1);
        std::thread::Builder::new()
            .name("State Root Task".to_string())
            .spawn(move || {
                debug!(target: "engine::tree", "Starting state root task");
                let result = self.run();
                let _ = tx.send((result, Instant::now()));
            })
            .expect("failed to spawn state root thread");

        StateRootHandle::new(rx)
    }

    /// Returns a state hook to be used to send state updates to this task.
    pub(crate) fn state_hook(&self) -> impl OnStateHook {
        let state_hook = StateHookSender::new(self.tx.clone());

        move |state: &EvmState| {
            let _ = state_hook.send(StateRootMessage::StateUpdate(state.clone()));
        }
    }

    /// Handles state updates.
    ///
    /// Returns proof targets derived from the state update.
    fn on_state_update(
        view: ConsistentDbView<Factory>,
        input: Arc<TrieInput>,
        update: EvmState,
        fetched_proof_targets: &mut HashMap<B256, HashSet<B256>>,
        proof_sequence_number: u64,
        state_root_message_sender: Sender<StateRootMessage>,
    ) {
<<<<<<< HEAD
        let mut hashed_state_update = HashedPostState::default();
        for (address, account) in update {
            let hashed_address = keccak256(address);
            trace!(target: "engine::root", ?address, ?hashed_address, info = ?account.info, status = ?account.status, "Adding account to state update");

            if account.is_touched() {
                let destroyed = account.is_selfdestructed();
                let info =
                    if account.is_empty() || destroyed { None } else { Some(account.info.into()) };
                hashed_state_update.accounts.insert(hashed_address, info);

                let mut changed_storage_iter = account
                    .storage
                    .into_iter()
                    .filter_map(|(slot, value)| {
                        value
                            .is_changed()
                            .then(|| {
                                let hashed_slot = keccak256(B256::from(slot));
                                trace!(target: "engine::root", ?address, ?hashed_address, ?slot, ?hashed_slot, "Adding storage to state update");
                                (hashed_slot, value.present_value)
                            })
                    })
                    .peekable();
                if destroyed || changed_storage_iter.peek().is_some() {
                    hashed_state_update.storages.insert(
                        hashed_address,
                        HashedStorage::from_iter(destroyed, changed_storage_iter),
                    );
                }
            }
        }
=======
        let hashed_state_update = evm_state_to_hashed_post_state(update);
>>>>>>> da5ffc24

        let proof_targets = get_proof_targets(&hashed_state_update, fetched_proof_targets);
        for (address, slots) in &proof_targets {
            fetched_proof_targets.entry(*address).or_default().extend(slots)
        }

        // Dispatch proof gathering for this state update
        trace!(
            target: "engine::root",
            sequence = proof_sequence_number,
            ?proof_targets,
            "Spawning proof task"
        );
        rayon::spawn(move || {
            let provider = match view.provider_ro() {
                Ok(provider) => provider,
                Err(error) => {
                    error!(target: "engine::root", ?error, "Could not get provider");
                    return;
                }
            };

            // TODO: replace with parallel proof
            let result = Proof::overlay_multiproof(
                provider.tx_ref(),
                // TODO(alexey): this clone can be expensive, we should avoid it
                input.as_ref().clone(),
                proof_targets,
            );
            match result {
                Ok(proof) => {
                    let _ = state_root_message_sender.send(StateRootMessage::ProofCalculated {
                        proof,
                        state_update: hashed_state_update,
                        sequence_number: proof_sequence_number,
                    });
                }
                Err(e) => {
                    error!(target: "engine::root", error = ?e, "Could not calculate multiproof");
                }
            }
        });
    }

    /// Handler for new proof calculated, aggregates all the existing sequential proofs.
    fn on_proof(
        &mut self,
        sequence_number: u64,
        proof: MultiProof,
        state_update: HashedPostState,
    ) -> Option<(MultiProof, HashedPostState)> {
        let ready_proofs = self.proof_sequencer.add_proof(sequence_number, proof, state_update);

        if ready_proofs.is_empty() {
            None
        } else {
            // Merge all ready proofs and state updates
            ready_proofs.into_iter().reduce(|mut acc, (proof, state_update)| {
                acc.0.extend(proof);
                acc.1.extend(state_update);
                acc
            })
        }
    }

    /// Spawns root calculation with the current state and proofs.
    fn spawn_root_calculation(&mut self, state: HashedPostState, multiproof: MultiProof) {
        let Some(trie) = self.sparse_trie.take() else { return };

        trace!(
            target: "engine::root",
            account_proofs = multiproof.account_subtree.len(),
            storage_proofs = multiproof.storages.len(),
            "Spawning root calculation"
        );

        // TODO(alexey): store proof targets in `ProofSequecner` to avoid recomputing them
        let targets = get_proof_targets(&state, &HashMap::default());
        let provider_ro = self.config.consistent_view.provider_ro();
        let nodes_sorted = self.config.input.nodes.clone().into_sorted();
        let state_sorted = self.config.input.state.clone().into_sorted();
        let prefix_sets = self.config.input.prefix_sets.clone();

        let tx = self.tx.clone();
        rayon::spawn(move || {
            let Ok(provider_ro) = provider_ro else {
                error!(target: "engine::root", "Failed to get read-only provider for sparse trie update");
                return;
            };

            let result = update_sparse_trie::<Factory>(
                trie,
                multiproof,
                targets,
                state,
                provider_ro,
                nodes_sorted,
                state_sorted,
                prefix_sets,
            );
            match result {
                Ok((trie, elapsed)) => {
                    trace!(
                        target: "engine::root",
                        ?elapsed,
                        "Root calculation completed, sending result"
                    );
                    let _ = tx.send(StateRootMessage::RootCalculated { trie, elapsed });
                }
                Err(e) => {
                    error!(target: "engine::root", error = ?e, "Could not calculate state root");
                }
            }
        });
    }

    fn run(mut self) -> StateRootResult {
        let mut current_state_update = HashedPostState::default();
        let mut current_multiproof = MultiProof::default();
        let mut updates_received = 0;
        let mut proofs_processed = 0;
        let mut roots_calculated = 0;
        let mut updates_finished = false;

        loop {
            match self.rx.recv() {
                Ok(message) => match message {
                    StateRootMessage::StateUpdate { state, is_final } => {
                        updates_received += 1;
                        updates_finished = is_final;
                        trace!(
                            target: "engine::root",
                            len = state.len(),
                            total_updates = updates_received,
                            "Received new state update"
                        );
                        Self::on_state_update(
                            self.config.consistent_view.clone(),
                            self.config.input.clone(),
                            state,
                            &mut self.fetched_proof_targets,
                            self.proof_sequencer.next_sequence(),
                            self.tx.clone(),
                        );
                    }
                    StateRootMessage::FinishedStateUpdates => {
                        updates_finished = true;
                    }
                    StateRootMessage::ProofCalculated { proof, state_update, sequence_number } => {
                        proofs_processed += 1;
                        trace!(
                            target: "engine::root",
                            sequence = sequence_number,
                            total_proofs = proofs_processed,
                            ?proof,
                            "Proof calculated"
                        );

                        if let Some((combined_proof, combined_state_update)) =
                            self.on_proof(sequence_number, proof, state_update)
                        {
                            if self.sparse_trie.is_none() {
                                current_multiproof.extend(combined_proof);
                                current_state_update.extend(combined_state_update);
                            } else {
                                self.spawn_root_calculation(combined_state_update, combined_proof);
                            }
                        }
                    }
                    StateRootMessage::RootCalculated { trie, elapsed } => {
                        roots_calculated += 1;
                        trace!(
                            target: "engine::root",
                            ?elapsed,
                            roots_calculated,
                            proofs = proofs_processed,
                            updates = updates_received,
                            "Computed intermediate root"
                        );
                        self.sparse_trie = Some(trie);

                        let has_new_proofs = !current_multiproof.account_subtree.is_empty() ||
                            !current_multiproof.storages.is_empty();
                        let all_proofs_received = proofs_processed >= updates_received;
                        let no_pending = !self.proof_sequencer.has_pending();

                        trace!(
                            target: "engine::root",
                            has_new_proofs,
                            all_proofs_received,
                            no_pending,
                            "State check"
                        );

                        // only spawn new calculation if we have accumulated new proofs
                        if has_new_proofs {
                            trace!(
                                target: "engine::root",
                                account_proofs = current_multiproof.account_subtree.len(),
                                storage_proofs = current_multiproof.storages.len(),
                                "Spawning subsequent root calculation"
                            );
                            self.spawn_root_calculation(
                                std::mem::take(&mut current_state_update),
                                std::mem::take(&mut current_multiproof),
                            );
                        } else if all_proofs_received && no_pending && updates_finished {
                            debug!(
                                target: "engine::root",
                                total_updates = updates_received,
                                total_proofs = proofs_processed,
                                roots_calculated,
                                "All proofs processed, ending calculation"
                            );
                            let mut trie = self
                                .sparse_trie
                                .take()
                                .expect("sparse trie update should not be in progress");
                            let root = trie.root().expect("sparse trie should be revealed");
                            let trie_updates = trie
                                .take_trie_updates()
                                .expect("sparse trie should have updates retention enabled");
                            return Ok((root, trie_updates));
                        }
                    }
                },
                Err(_) => {
                    // this means our internal message channel is closed, which shouldn't happen
                    // in normal operation since we hold both ends
                    error!(
                        target: "engine::root",
                        "Internal message channel closed unexpectedly"
                    );
                    return Err(ParallelStateRootError::Other(
                        "Internal message channel closed unexpectedly".into(),
                    ));
                }
            }
        }
    }
}

/// Returns accounts only with those storages that were not already fetched, and
/// if there are no such storages and the account itself was already fetched, the
/// account shouldn't be included.
fn get_proof_targets(
    state_update: &HashedPostState,
    fetched_proof_targets: &HashMap<B256, HashSet<B256>>,
) -> HashMap<B256, HashSet<B256>> {
    trace!(target: "engine::root", ?fetched_proof_targets, "Get proof targets");

    let mut targets = HashMap::default();

    // first collect all new accounts (not previously fetched)
    for &hashed_address in state_update.accounts.keys() {
        if !fetched_proof_targets.contains_key(&hashed_address) {
            trace!(target: "engine::root", ?hashed_address, "Adding account to proof targets");
            targets.insert(hashed_address, HashSet::default());
        }
    }

    // then process storage slots for all accounts in the state update
    for (hashed_address, storage) in &state_update.storages {
        let fetched = fetched_proof_targets.get(hashed_address);
        let mut changed_slots = storage
            .storage
            .keys()
            .filter(|slot| !fetched.is_some_and(|f| f.contains(*slot)))
            .peekable();

        if changed_slots.peek().is_some() {
            trace!(target: "engine::root", ?hashed_address, ?changed_slots, "Adding storage slots to proof targets");
            targets.entry(*hashed_address).or_default().extend(changed_slots);
        }
    }

    targets
}

/// Updates the sparse trie with the given proofs and state, and returns the updated trie and the
/// time it took.
fn update_sparse_trie<Factory: DatabaseProviderFactory>(
    mut trie: Box<SparseStateTrie>,
    multiproof: MultiProof,
    targets: HashMap<B256, HashSet<B256>>,
    state: HashedPostState,
    provider: Factory::Provider,
    input_nodes_sorted: TrieUpdatesSorted,
    input_state_sorted: HashedPostStateSorted,
    prefix_sets: TriePrefixSetsMut,
) -> SparseStateTrieResult<(Box<SparseStateTrie>, Duration)> {
    trace!(target: "engine::root::sparse", "Updating sparse trie");
    let started_at = Instant::now();

    // Reveal new accounts and storage slots.
    trie.reveal_multiproof(targets, multiproof)?;

    // Update storage slots with new values and calculate storage roots.
    for (address, storage) in state.storages {
        trace!(target: "engine::root::sparse", ?address, "Updating storage");
        let storage_trie = trie.storage_trie_mut(&address).ok_or(SparseTrieError::Blind)?;

        if storage.wiped {
            trace!(target: "engine::root::sparse", ?address, "Wiping storage");
            storage_trie.wipe();
        } else {
            for (slot, value) in storage.storage {
                let slot_nibbles = Nibbles::unpack(slot);

                let fetch_node = |path: Nibbles| {
                    // Right pad the target with 0s.
                    let mut padded_key = path.pack();
                    padded_key.resize(32, 0);
                    let mut targets = HashSet::with_hasher(DefaultHashBuilder::default());
                    targets.insert(B256::from_slice(&padded_key));

                    let storage_prefix_set =
                        prefix_sets.storage_prefix_sets.get(&address).cloned().unwrap_or_default();
                    let proof = StorageProof::new_hashed(
                        InMemoryTrieCursorFactory::new(
                            DatabaseTrieCursorFactory::new(provider.tx_ref()),
                            &input_nodes_sorted,
                        ),
                        HashedPostStateCursorFactory::new(
                            DatabaseHashedCursorFactory::new(provider.tx_ref()),
                            &input_state_sorted,
                        ),
                        address,
                    )
                    .with_prefix_set_mut(storage_prefix_set)
                    .storage_multiproof(targets)
                    .unwrap();

                    // The subtree only contains the proof for a single target.
                    proof.subtree.get(&path).cloned()
                };

                if value.is_zero() {
                    trace!(target: "engine::root::sparse", ?address, ?slot, "Removing storage slot");

                    storage_trie.remove_leaf(&slot_nibbles, fetch_node)?;
                } else {
                    trace!(target: "engine::root::sparse", ?address, ?slot, "Updating storage slot");
                    storage_trie.update_leaf(
                        slot_nibbles,
                        alloy_rlp::encode_fixed_size(&value).to_vec(),
                        fetch_node,
                    )?;
                }
            }
        }

        storage_trie.root();
    }

    // Update accounts with new values
    for (address, account) in state.accounts {
        trace!(target: "engine::root::sparse", ?address, "Updating account");
        trie.update_account(address, account.unwrap_or_default(), |path| {
            // Right pad the target with 0s.
            let mut padded_key = path.pack();
            padded_key.resize(32, 0);
            let mut targets = HashMap::with_hasher(DefaultHashBuilder::default());
            targets.insert(
                B256::from_slice(&padded_key),
                HashSet::with_hasher(DefaultHashBuilder::default()),
            );
            let proof = Proof::new(
                InMemoryTrieCursorFactory::new(
                    DatabaseTrieCursorFactory::new(provider.tx_ref()),
                    &input_nodes_sorted,
                ),
                HashedPostStateCursorFactory::new(
                    DatabaseHashedCursorFactory::new(provider.tx_ref()),
                    &input_state_sorted,
                ),
            )
            .with_prefix_sets_mut(prefix_sets.clone())
            .multiproof(targets)
            .unwrap();

            // The subtree only contains the proof for a single target.
            proof.account_subtree.get(&path).cloned()
        })?;
    }

    trie.calculate_below_level(SPARSE_TRIE_INCREMENTAL_LEVEL);
    let elapsed = started_at.elapsed();

    Ok((trie, elapsed))
}

#[cfg(test)]
mod tests {
    use super::*;
    use reth_primitives::{Account as RethAccount, StorageEntry};
    use reth_provider::{
        providers::ConsistentDbView, test_utils::create_test_provider_factory, HashingWriter,
    };
    use reth_testing_utils::generators::{self, Rng};
    use reth_trie::{test_utils::state_root, TrieInput};
    use revm_primitives::{
        Account as RevmAccount, AccountInfo, AccountStatus, Address, EvmState, EvmStorageSlot,
        HashMap, B256, KECCAK_EMPTY, U256,
    };
    use std::sync::Arc;

    fn convert_revm_to_reth_account(revm_account: &RevmAccount) -> RethAccount {
        RethAccount {
            balance: revm_account.info.balance,
            nonce: revm_account.info.nonce,
            bytecode_hash: if revm_account.info.code_hash == KECCAK_EMPTY {
                None
            } else {
                Some(revm_account.info.code_hash)
            },
        }
    }

    fn create_mock_state_updates(num_accounts: usize, updates_per_account: usize) -> Vec<EvmState> {
        let mut rng = generators::rng();
        let all_addresses: Vec<Address> = (0..num_accounts).map(|_| rng.gen()).collect();
        let mut updates = Vec::new();

        for _ in 0..updates_per_account {
            let num_accounts_in_update = rng.gen_range(1..=num_accounts);
            let mut state_update = EvmState::default();

            let selected_addresses = &all_addresses[0..num_accounts_in_update];

            for &address in selected_addresses {
                let mut storage = HashMap::default();
                if rng.gen_bool(0.7) {
                    for _ in 0..rng.gen_range(1..10) {
                        let slot = U256::from(rng.gen::<u64>());
                        storage.insert(
                            slot,
                            EvmStorageSlot::new_changed(U256::ZERO, U256::from(rng.gen::<u64>())),
                        );
                    }
                }

                let account = RevmAccount {
                    info: AccountInfo {
                        balance: U256::from(rng.gen::<u64>()),
                        nonce: rng.gen::<u64>(),
                        code_hash: KECCAK_EMPTY,
                        code: Some(Default::default()),
                    },
                    storage,
                    status: AccountStatus::Touched,
                };

                state_update.insert(address, account);
            }

            updates.push(state_update);
        }

        updates
    }

    #[test]
    fn test_state_root_task() {
        reth_tracing::init_test_tracing();

        let factory = create_test_provider_factory();

        let state_updates = create_mock_state_updates(10, 10);
        let mut hashed_state = HashedPostState::default();
        let mut accumulated_state: HashMap<Address, (RethAccount, HashMap<B256, U256>)> =
            HashMap::default();

        {
            let provider_rw = factory.provider_rw().expect("failed to get provider");

            for update in &state_updates {
                let account_updates = update.iter().map(|(address, account)| {
                    (*address, Some(convert_revm_to_reth_account(account)))
                });
                provider_rw
                    .insert_account_for_hashing(account_updates)
                    .expect("failed to insert accounts");

                let storage_updates = update.iter().map(|(address, account)| {
                    let storage_entries = account.storage.iter().map(|(slot, value)| {
                        StorageEntry { key: B256::from(*slot), value: value.present_value }
                    });
                    (*address, storage_entries)
                });
                provider_rw
                    .insert_storage_for_hashing(storage_updates)
                    .expect("failed to insert storage");
            }
            provider_rw.commit().expect("failed to commit changes");
        }

        for update in &state_updates {
            hashed_state.extend(evm_state_to_hashed_post_state(update.clone()));

            for (address, account) in update {
                let storage: HashMap<B256, U256> = account
                    .storage
                    .iter()
                    .map(|(k, v)| (B256::from(*k), v.present_value))
                    .collect();

                let entry = accumulated_state.entry(*address).or_default();
                entry.0 = convert_revm_to_reth_account(account);
                entry.1.extend(storage);
            }
        }

        let config = StateRootConfig {
            consistent_view: ConsistentDbView::new(factory, None),
            input: Arc::new(TrieInput::from_state(hashed_state)),
        };
        let task = StateRootTask::new(config);
        let mut state_hook = task.state_hook();
        let handle = task.spawn();

        for update in state_updates {
            state_hook.on_state(&update);
        }
        drop(state_hook);

        let (root_from_task, _) = handle.wait_for_result().0.expect("task failed");
        let root_from_base = state_root(accumulated_state);

        assert_eq!(
            root_from_task, root_from_base,
            "State root mismatch: task={root_from_task:?}, base={root_from_base:?}"
        );
    }

    #[test]
    fn test_add_proof_in_sequence() {
        let mut sequencer = ProofSequencer::new();
        let proof1 = MultiProof::default();
        let proof2 = MultiProof::default();
        sequencer.next_sequence = 2;

        let ready = sequencer.add_proof(0, proof1, HashedPostState::default());
        assert_eq!(ready.len(), 1);
        assert!(!sequencer.has_pending());

        let ready = sequencer.add_proof(1, proof2, HashedPostState::default());
        assert_eq!(ready.len(), 1);
        assert!(!sequencer.has_pending());
    }

    #[test]
    fn test_add_proof_out_of_order() {
        let mut sequencer = ProofSequencer::new();
        let proof1 = MultiProof::default();
        let proof2 = MultiProof::default();
        let proof3 = MultiProof::default();
        sequencer.next_sequence = 3;

        let ready = sequencer.add_proof(2, proof3, HashedPostState::default());
        assert_eq!(ready.len(), 0);
        assert!(sequencer.has_pending());

        let ready = sequencer.add_proof(0, proof1, HashedPostState::default());
        assert_eq!(ready.len(), 1);
        assert!(sequencer.has_pending());

        let ready = sequencer.add_proof(1, proof2, HashedPostState::default());
        assert_eq!(ready.len(), 2);
        assert!(!sequencer.has_pending());
    }

    #[test]
    fn test_add_proof_with_gaps() {
        let mut sequencer = ProofSequencer::new();
        let proof1 = MultiProof::default();
        let proof3 = MultiProof::default();
        sequencer.next_sequence = 3;

        let ready = sequencer.add_proof(0, proof1, HashedPostState::default());
        assert_eq!(ready.len(), 1);

        let ready = sequencer.add_proof(2, proof3, HashedPostState::default());
        assert_eq!(ready.len(), 0);
        assert!(sequencer.has_pending());
    }

    #[test]
    fn test_add_proof_duplicate_sequence() {
        let mut sequencer = ProofSequencer::new();
        let proof1 = MultiProof::default();
        let proof2 = MultiProof::default();

        let ready = sequencer.add_proof(0, proof1, HashedPostState::default());
        assert_eq!(ready.len(), 1);

        let ready = sequencer.add_proof(0, proof2, HashedPostState::default());
        assert_eq!(ready.len(), 0);
        assert!(!sequencer.has_pending());
    }

    #[test]
    fn test_add_proof_batch_processing() {
        let mut sequencer = ProofSequencer::new();
        let proofs: Vec<_> = (0..5).map(|_| MultiProof::default()).collect();
        sequencer.next_sequence = 5;

        sequencer.add_proof(4, proofs[4].clone(), HashedPostState::default());
        sequencer.add_proof(2, proofs[2].clone(), HashedPostState::default());
        sequencer.add_proof(1, proofs[1].clone(), HashedPostState::default());
        sequencer.add_proof(3, proofs[3].clone(), HashedPostState::default());

        let ready = sequencer.add_proof(0, proofs[0].clone(), HashedPostState::default());
        assert_eq!(ready.len(), 5);
        assert!(!sequencer.has_pending());
    }

    fn create_get_proof_targets_state() -> HashedPostState {
        let mut state = HashedPostState::default();

        let addr1 = B256::random();
        let addr2 = B256::random();
        state.accounts.insert(addr1, Some(Default::default()));
        state.accounts.insert(addr2, Some(Default::default()));

        let mut storage = HashedStorage::default();
        let slot1 = B256::random();
        let slot2 = B256::random();
        storage.storage.insert(slot1, U256::ZERO);
        storage.storage.insert(slot2, U256::from(1));
        state.storages.insert(addr1, storage);

        state
    }

    #[test]
    fn test_get_proof_targets_new_account_targets() {
        let state = create_get_proof_targets_state();
        let fetched = HashMap::default();

        let targets = get_proof_targets(&state, &fetched);

        // should return all accounts as targets since nothing was fetched before
        assert_eq!(targets.len(), state.accounts.len());
        for addr in state.accounts.keys() {
            assert!(targets.contains_key(addr));
        }
    }

    #[test]
    fn test_get_proof_targets_new_storage_targets() {
        let state = create_get_proof_targets_state();
        let fetched = HashMap::default();

        let targets = get_proof_targets(&state, &fetched);

        // verify storage slots are included for accounts with storage
        for (addr, storage) in &state.storages {
            assert!(targets.contains_key(addr));
            let target_slots = &targets[addr];
            assert_eq!(target_slots.len(), storage.storage.len());
            for slot in storage.storage.keys() {
                assert!(target_slots.contains(slot));
            }
        }
    }

    #[test]
    fn test_get_proof_targets_filter_already_fetched_accounts() {
        let state = create_get_proof_targets_state();
        let mut fetched = HashMap::default();

        // select an account that has no storage updates
        let fetched_addr = state
            .accounts
            .keys()
            .find(|&&addr| !state.storages.contains_key(&addr))
            .expect("Should have an account without storage");

        // mark the account as already fetched
        fetched.insert(*fetched_addr, HashSet::default());

        let targets = get_proof_targets(&state, &fetched);

        // should not include the already fetched account since it has no storage updates
        assert!(!targets.contains_key(fetched_addr));
        // other accounts should still be included
        assert_eq!(targets.len(), state.accounts.len() - 1);
    }

    #[test]
    fn test_get_proof_targets_filter_already_fetched_storage() {
        let state = create_get_proof_targets_state();
        let mut fetched = HashMap::default();

        // mark one storage slot as already fetched
        let (addr, storage) = state.storages.iter().next().unwrap();
        let mut fetched_slots = HashSet::default();
        let fetched_slot = *storage.storage.keys().next().unwrap();
        fetched_slots.insert(fetched_slot);
        fetched.insert(*addr, fetched_slots);

        let targets = get_proof_targets(&state, &fetched);

        // should not include the already fetched storage slot
        let target_slots = &targets[addr];
        assert!(!target_slots.contains(&fetched_slot));
        assert_eq!(target_slots.len(), storage.storage.len() - 1);
    }

    #[test]
    fn test_get_proof_targets_empty_state() {
        let state = HashedPostState::default();
        let fetched = HashMap::default();

        let targets = get_proof_targets(&state, &fetched);

        assert!(targets.is_empty());
    }

    #[test]
    fn test_get_proof_targets_mixed_fetched_state() {
        let mut state = HashedPostState::default();
        let mut fetched = HashMap::default();

        let addr1 = B256::random();
        let addr2 = B256::random();
        let slot1 = B256::random();
        let slot2 = B256::random();

        state.accounts.insert(addr1, Some(Default::default()));
        state.accounts.insert(addr2, Some(Default::default()));

        let mut storage = HashedStorage::default();
        storage.storage.insert(slot1, U256::ZERO);
        storage.storage.insert(slot2, U256::from(1));
        state.storages.insert(addr1, storage);

        let mut fetched_slots = HashSet::default();
        fetched_slots.insert(slot1);
        fetched.insert(addr1, fetched_slots);

        let targets = get_proof_targets(&state, &fetched);

        assert!(targets.contains_key(&addr2));
        assert!(!targets[&addr1].contains(&slot1));
        assert!(targets[&addr1].contains(&slot2));
    }

    #[test]
    fn test_get_proof_targets_unmodified_account_with_storage() {
        let mut state = HashedPostState::default();
        let fetched = HashMap::default();

        let addr = B256::random();
        let slot1 = B256::random();
        let slot2 = B256::random();

        // don't add the account to state.accounts (simulating unmodified account)
        // but add storage updates for this account
        let mut storage = HashedStorage::default();
        storage.storage.insert(slot1, U256::from(1));
        storage.storage.insert(slot2, U256::from(2));
        state.storages.insert(addr, storage);

        assert!(!state.accounts.contains_key(&addr));
        assert!(!fetched.contains_key(&addr));

        let targets = get_proof_targets(&state, &fetched);

        // verify that we still get the storage slots for the unmodified account
        assert!(targets.contains_key(&addr));

        let target_slots = &targets[&addr];
        assert_eq!(target_slots.len(), 2);
        assert!(target_slots.contains(&slot1));
        assert!(target_slots.contains(&slot2));
    }
}<|MERGE_RESOLUTION|>--- conflicted
+++ resolved
@@ -70,12 +70,7 @@
 #[derive(Debug)]
 pub(crate) enum StateRootMessage {
     /// New state update from transaction execution
-    StateUpdate {
-        /// The state changes
-        state: EvmState,
-        /// Whether this is from final post-execution changes
-        is_final: bool,
-    },
+    StateUpdate(EvmState),
     /// Proof calculation completed for a specific state update
     ProofCalculated {
         /// The calculated proof
@@ -204,7 +199,11 @@
                 .storage
                 .into_iter()
                 .filter_map(|(slot, value)| {
-                    value.is_changed().then(|| (keccak256(B256::from(slot)), value.present_value))
+                    value.is_changed().then(|| {
+                                let hashed_slot = keccak256(B256::from(slot));
+                                trace!(target: "engine::root", ?address, ?hashed_address, ?slot, ?hashed_slot, "Adding storage to state update");
+                                (hashed_slot, value.present_value)
+                    })
                 })
                 .peekable();
 
@@ -304,42 +303,7 @@
         proof_sequence_number: u64,
         state_root_message_sender: Sender<StateRootMessage>,
     ) {
-<<<<<<< HEAD
-        let mut hashed_state_update = HashedPostState::default();
-        for (address, account) in update {
-            let hashed_address = keccak256(address);
-            trace!(target: "engine::root", ?address, ?hashed_address, info = ?account.info, status = ?account.status, "Adding account to state update");
-
-            if account.is_touched() {
-                let destroyed = account.is_selfdestructed();
-                let info =
-                    if account.is_empty() || destroyed { None } else { Some(account.info.into()) };
-                hashed_state_update.accounts.insert(hashed_address, info);
-
-                let mut changed_storage_iter = account
-                    .storage
-                    .into_iter()
-                    .filter_map(|(slot, value)| {
-                        value
-                            .is_changed()
-                            .then(|| {
-                                let hashed_slot = keccak256(B256::from(slot));
-                                trace!(target: "engine::root", ?address, ?hashed_address, ?slot, ?hashed_slot, "Adding storage to state update");
-                                (hashed_slot, value.present_value)
-                            })
-                    })
-                    .peekable();
-                if destroyed || changed_storage_iter.peek().is_some() {
-                    hashed_state_update.storages.insert(
-                        hashed_address,
-                        HashedStorage::from_iter(destroyed, changed_storage_iter),
-                    );
-                }
-            }
-        }
-=======
         let hashed_state_update = evm_state_to_hashed_post_state(update);
->>>>>>> da5ffc24
 
         let proof_targets = get_proof_targets(&hashed_state_update, fetched_proof_targets);
         for (address, slots) in &proof_targets {
@@ -467,9 +431,8 @@
         loop {
             match self.rx.recv() {
                 Ok(message) => match message {
-                    StateRootMessage::StateUpdate { state, is_final } => {
+                    StateRootMessage::StateUpdate(state) => {
                         updates_received += 1;
-                        updates_finished = is_final;
                         trace!(
                             target: "engine::root",
                             len = state.len(),
