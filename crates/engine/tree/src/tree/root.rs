--- conflicted
+++ resolved
@@ -319,15 +319,11 @@
         );
 
         // TODO(alexey): store proof targets in `ProofSequecner` to avoid recomputing them
-<<<<<<< HEAD
-        let targets = get_proof_targets(&state, &mut HashMap::default());
+        let targets = get_proof_targets(&state, &HashMap::default());
         let provider_ro = self.config.consistent_view.provider_ro();
         let nodes_sorted = self.config.input.nodes.clone().into_sorted();
         let state_sorted = self.config.input.state.clone().into_sorted();
         let prefix_sets = self.config.input.prefix_sets.clone();
-=======
-        let targets = get_proof_targets(&state, &HashMap::default());
->>>>>>> bc16ba30
 
         let tx = self.tx.clone();
         rayon::spawn(move || {
